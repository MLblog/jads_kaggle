--- conflicted
+++ resolved
@@ -186,23 +186,10 @@
 
     # specify what to do with each column
     OHE = ['channelGrouping', 'browser', 'operatingSystem',
-<<<<<<< HEAD
-<<<<<<< HEAD
-                     'continent', 'country', 'subContinent', 'adContent',
-                     'adwordsClickInfo.adNetworkType', 'adwordsClickInfo.page',
-                     'adwordsClickInfo.slot', 'campaign', 'medium', 'WoY', 'month',
-                     'quarterMonth', 'weekday', 'visitHour', 'source_cat']
-=======
-=======
->>>>>>> 2d0b0891
            'continent', 'country', 'subContinent', 'adContent',
            'adwordsClickInfo.adNetworkType', 'adwordsClickInfo.page',
            'adwordsClickInfo.slot', 'campaign', 'medium', 'WoY', 'month',
            'quarterMonth', 'weekday', 'visitHour', 'source_cat']
-<<<<<<< HEAD
->>>>>>> 2d0b0891ab3e7dac87906b56c9711e0acd063b06
-=======
->>>>>>> 2d0b0891
     cat_nunique = ['networkDomain', 'referralPath', 'keyword', 'source']
     unique_value = ['city', 'metro', 'deviceCategory', 'region']
     num_nunique = ['visitNumber']
