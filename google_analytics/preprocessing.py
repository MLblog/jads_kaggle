--- conflicted
+++ resolved
@@ -43,13 +43,8 @@
     train_len = train.shape[0]
     merged = pd.concat([train, test], sort=False)
 
-<<<<<<< HEAD
-    # Change values as “not available in demo dataset”, “(not set)”,
-    # “unknown.unknown”, “(not provided)” to nan\n",
-=======
     # Change values as "not available in demo dataset", "(not set)",
     # "unknown.unknown", "(not provided)" to nan.
->>>>>>> 98d6350f
     list_missing = ["not available in demo dataset", "(not provided)",
                     "(not set)", "<NA>", "unknown.unknown",  "(none)"]
     merged = merged.replace(list_missing, np.nan)
@@ -65,11 +60,6 @@
     merged['month'] = merged['date'].apply(lambda x: x.month)
     merged['quarterMonth'] = merged['date'].apply(lambda x: x.day // 8)
     merged['weekday'] = merged['date'].apply(lambda x: x.weekday())
-<<<<<<< HEAD
-    del merged['date']
-=======
->>>>>>> 98d6350f
-
     merged['visitHour'] = pd.to_datetime(merged['visitStartTime']
                                          .apply(lambda t: time.strftime('%Y-%m-%d %H:%M:%S',
                                                 time.localtime(t)))) \
@@ -84,12 +74,7 @@
     # have no way of knowning that the user will actually shop X more
     # times (or if he will visit again at all). However since this
     # info also exists in the test set we might use it.
-<<<<<<< HEAD
-    total_visits = merged[["fullVisitorId", "visitNumber"]] \
-        .groupby("fullVisitorId", as_index=False).max()
-=======
     total_visits = merged[["fullVisitorId", "visitNumber"]].groupby("fullVisitorId", as_index=False).max()
->>>>>>> 98d6350f
     total_visits.rename(columns={"visitNumber": "totalVisits"}, inplace=True)
     merged = merged.merge(total_visits)
 
@@ -99,20 +84,6 @@
     return train, test
 
 
-<<<<<<< HEAD
-def preprocess_and_save(data_dir):
-    """ Preprocess and save the train and test data as DataFrames. """
-    train = load(os.path.join(data_dir, "train.csv"))
-    test = load(os.path.join(data_dir, "test.csv"))
-
-    target = train['transactionRevenue'].fillna(0).astype(float)
-    train['target'] = target.apply(lambda x: np.log1p(x))
-    del train['transactionRevenue']
-
-    train, test = process(train, test)
-    train.to_csv(os.path.join(data_dir, "preprocessed_train.csv"), index=False)
-    test.to_csv(os.path.join(data_dir, "preprocessed_test.csv"), index=False)
-=======
 def preprocess_and_save(data_dir, nrows_train=None, nrows_test=None):
     """ Preprocess and save the train and test data as DataFrames. """
     train = load(os.path.join(data_dir, "train.csv"), nrows=nrows_train)
@@ -121,7 +92,6 @@
     train, test = process(train, test)
     train.to_csv(os.path.join(data_dir, "preprocessed_train.csv"), index=False, encoding="utf-8")
     test.to_csv(os.path.join(data_dir, "preprocessed_test.csv"), index=False, encoding="utf-8")
->>>>>>> 98d6350f
 
 
 def keep_intersection_of_columns(train, test):
@@ -138,10 +108,5 @@
     train and test where train.columns==test.columns by
     keeping only columns that were present in both datasets.
     """
-<<<<<<< HEAD
-    shared_cols = list(set(train.columns).intersection(
-        set(test.columns)))
-=======
     shared_cols = list(set(train.columns).intersection(set(test.columns)))
->>>>>>> 98d6350f
     return train[shared_cols], test[shared_cols]