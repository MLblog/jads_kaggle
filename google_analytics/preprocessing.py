import json
import os
import time

import pandas as pd
import numpy as np

import Levenshtein
import re


def load(path, nrows=None):
    """ Load Google analytics data from JSON into a Pandas.DataFrame. """
    JSON_COLUMNS = ['device', 'geoNetwork', 'totals', 'trafficSource']

    df = pd.read_csv(path,
                     converters={column: json.loads for column in JSON_COLUMNS},
                     dtype={'fullVisitorId': 'str'},
                     nrows=nrows)

    # Normalize JSON columns
    for column in JSON_COLUMNS:
        column_as_df = pd.io.json.json_normalize(df[column])
        df = df.drop(column, axis=1).merge(column_as_df, right_index=True, left_index=True)

    # Parse date
    df['date'] = df['date'].apply(lambda x: pd.datetime.strptime(str(x), '%Y%m%d'))
    print("Loaded file {}\nShape is: {}".format(path, df.shape))
    return df


def process(train, test):
    """ Perform basic preprocessing of Google analytics data. """

    print("Dropping constant columns...")
    # Remove columns with constant values.
    const_cols = [c for c in train.columns if train[c].nunique(dropna=False) == 1]
    train = train.drop(const_cols, axis=1)
    test = test.drop(const_cols, axis=1)

    # Cast target
    train["transactionRevenue"] = train["transactionRevenue"].fillna(0).astype(float)
    train["target"] = np.log(train["transactionRevenue"] + 1)
    del train["transactionRevenue"]

    train_len = train.shape[0]
    merged = pd.concat([train, test], sort=False)

    # Ensure correct train-test split
    merged["manual_index"] = np.arange(0, len(merged))

    # Change values as "not available in demo dataset", "(not set)",
    # "unknown.unknown", "(not provided)" to nan.
    list_missing = ["not available in demo dataset", "(not provided)",
                    "(not set)", "<NA>", "unknown.unknown",  "(none)"]
    merged = merged.replace(list_missing, np.nan)

    # Create some features.
    print("Create some features...")
    merged['diff_visitId_time'] = merged['visitId'] - merged['visitStartTime']
    merged['diff_visitId_time'] = (merged['diff_visitId_time'] != 0).astype(int)
    del merged['visitId']
    del merged['sessionId']
    # Check whether there is refered to google or youtube in the search term and report the number of spelling mistakes made while searching
    merged['keyword.isGoogle'] = merged['keyword'].apply(lambda x: isSimilar(x, 'google', 2)[0])
    merged['keyword.mistakes_Google'] = merged['keyword'].apply(lambda x: isSimilar(x, 'google', 2)[1])
    merged['keyword.isYouTube'] = merged['keyword'].apply(lambda x: isSimilar(x, 'youtube', 3)[0])
    merged['keyword.mistakes_YouTube'] = merged['keyword'].apply(lambda x: isSimilar(x, 'youtube', 3)[1])
    # generalize referralPath
    merged['referralPath'] = merged['referralPath'].apply(lambda x: replace(x, '/yt/about/', '/yt/about/'))
    # generalize sources
    merged['source_cat'] = merged['source'].apply(lambda x: give_cat(x))

    print("Generating date columns...")
    merged['WoY'] = merged['date'].apply(lambda x: x.isocalendar()[1])
    merged['month'] = merged['date'].apply(lambda x: x.month)
    merged['quarterMonth'] = merged['date'].apply(lambda x: x.day // 8)
    merged['weekday'] = merged['date'].apply(lambda x: x.weekday())

    merged['visitHour'] = pd.to_datetime(merged['visitStartTime']
                                         .apply(lambda t: time.strftime('%Y-%m-%d %H:%M:%S',
                                                time.localtime(t)))) \
        .apply(lambda t: t.hour)

    del merged['visitStartTime']

    print("Finding total visits...")
    # This could be considered an information leak as I am including
    # information about the future when predicting the revenue of a
    # transaction. In reality, when looking at the 3rd visit we would
    # have no way of knowning that the user will actually shop X more
    # times (or if he will visit again at all). However since this
    # info also exists in the test set we might use it.
    total_visits = merged[["fullVisitorId", "visitNumber"]].groupby("fullVisitorId", as_index=False).max()
    total_visits.rename(columns={"visitNumber": "totalVisits"}, inplace=True)
    merged = merged.merge(total_visits)

    print("Splitting back...")
    merged.sort_values(by="manual_index", ascending=True, inplace=True)
    train = merged[:train_len]
    test = merged[train_len:]
    return train, test


def preprocess_and_save(data_dir, nrows_train=None, nrows_test=None):
    """ Preprocess and save the train and test data as DataFrames. """
    train = load(os.path.join(data_dir, "train.csv"), nrows=nrows_train)
    test = load(os.path.join(data_dir, "test.csv"), nrows=nrows_test)

    train, test = process(train, test)
    train.to_csv(os.path.join(data_dir, "preprocessed_train.csv"), index=False, encoding="utf-8")
    test.to_csv(os.path.join(data_dir, "preprocessed_test.csv"), index=False, encoding="utf-8")


def keep_intersection_of_columns(train, test):
    """ Remove the columns from test and train set that are not in
        both datasets.
    params
    ------
    train: pd.DataFrame containing the train set.
    test: pd.DataFrame containing the test set.
    return
    ------
    train and test where train.columns==test.columns by
    keeping only columns that were present in both datasets.
    """
    shared_cols = list(set(train.columns).intersection(set(test.columns)))
    return train[shared_cols], test[shared_cols]


def replace(string, regex, replacement):
    """ replace an original string when a regular expression is in this string
<<<<<<< HEAD
=======

>>>>>>> 2d0b0891
    params
    ------
    string: The original string
    regex: Regular expression
    replacement: The replacing string
<<<<<<< HEAD
=======

>>>>>>> 2d0b0891
    return
    ------
    When the regular expression is in the original string, the replacement is returned.
    Else the original string is returns
    """
    regex = re.compile(regex)
    if pd.isnull(string):
        return string
    else:
        if regex.search(string):
            return replacement
        else:
            return string


def isSimilar(string, aimed_string, threshold):
    """ Indicates whether string is similar to aimed_string including the levenshtein distance
<<<<<<< HEAD
=======

>>>>>>> 2d0b0891
    params
    ------
    string: The original string
    aimed_string: The aimed string
    threshold: The maximum levenshtein distance
<<<<<<< HEAD
=======

>>>>>>> 2d0b0891
    return
    ------
    label: boolean
        Is True when the levenshtein distance between string and aimed_string
        is smaller or equal to the threshold. Else it returns False.
    score: int
        The levenshtein distance between string and aimed_string
    """
    if pd.isnull(string):
        return np.nan, np.nan
    else:
        score = Levenshtein.distance(string.lower(), aimed_string)
        return_score = np.nan
        label = False
        if score > threshold:
            for word in string.split():
                score = Levenshtein.distance(word.lower(), aimed_string)
                if score <= threshold:
                    label = True
                    return_score = score
                    break
        else:
            label = True
            return_score = score
        return label, return_score


def give_cat(string):
    """ assigns the column 'source' to categories
<<<<<<< HEAD
=======

>>>>>>> 2d0b0891
    params
    ------
    string: The original source
    return
    ------
    The category to which the source belongs
    """
    regex_google = re.compile('google')
    regex_youtube = re.compile('youtube')
    regex_direct = re.compile('(direct)')
    regex_partners = re.compile('Partners')
    regex_search = re.compile('baidu|yahoo|bing|ask|duckduckgo|sogou|yandex|search')
    if pd.isnull(string):
        return string
    else:
        if regex_google.search(string):
            return 'google'
        elif regex_youtube.search(string):
            return 'youtube'
        elif regex_direct.search(string):
            return 'direct'
        elif regex_partners.search(string):
            return 'partners'
        elif regex_search.search(string):
            return 'other_search_engine'
        else:
            return np.nan<|MERGE_RESOLUTION|>--- conflicted
+++ resolved
@@ -130,19 +130,13 @@
 
 def replace(string, regex, replacement):
     """ replace an original string when a regular expression is in this string
-<<<<<<< HEAD
-=======
-
->>>>>>> 2d0b0891
+
     params
     ------
     string: The original string
     regex: Regular expression
     replacement: The replacing string
-<<<<<<< HEAD
-=======
-
->>>>>>> 2d0b0891
+
     return
     ------
     When the regular expression is in the original string, the replacement is returned.
@@ -160,19 +154,13 @@
 
 def isSimilar(string, aimed_string, threshold):
     """ Indicates whether string is similar to aimed_string including the levenshtein distance
-<<<<<<< HEAD
-=======
-
->>>>>>> 2d0b0891
+
     params
     ------
     string: The original string
     aimed_string: The aimed string
     threshold: The maximum levenshtein distance
-<<<<<<< HEAD
-=======
-
->>>>>>> 2d0b0891
+
     return
     ------
     label: boolean
@@ -202,10 +190,7 @@
 
 def give_cat(string):
     """ assigns the column 'source' to categories
-<<<<<<< HEAD
-=======
-
->>>>>>> 2d0b0891
+
     params
     ------
     string: The original source
