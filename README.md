--- conflicted
+++ resolved
@@ -12,10 +12,7 @@
 4. Santiago Ruiz
 5. Joep van den Bogaert
 6. Christianne Wisse
-<<<<<<< HEAD
-7. Nitin Narayan
-=======
 7. Yuliyan Stoyanov
 8. Juan Manuel Ortiz
 9. Kristina Arsova
->>>>>>> 9330c61f
+10. Nitin Narayan