--- conflicted
+++ resolved
@@ -21,11 +21,7 @@
 13. Hadi Sotudeh
 14. Antonios Stellas
 15. Max Ortega
-<<<<<<< HEAD
 16. Charanya Chandrasekaran
-17. Daniela Miranda
-=======
-16. Charanya Chandrasekara
 17. Juhi Chandra
 18. Lennart Damen
->>>>>>> 370f2f2e
+19. Daniela Miranda
