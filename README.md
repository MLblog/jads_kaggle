<img src="images/jads_logo.png" width="425"/> <img src="images/kaggle_logo.png" width="425"/>

# Kaggle at JADS

This repository contains our group's work in various kaggle competitions.
Information for each of them can be found in its respective directory.

### Contributors ###
1. Manos Stergiadis
2. Dimitrios Koimtzoglou
3. Thomas Castelijns
4. Santiago Ruiz
5. Joep van den Bogaert
6. Christianne Wisse
<<<<<<< HEAD
7. Kristina Arsova
=======
7. Yuliyan Stoyanov
8. Juan Manuel Ortiz
>>>>>>> d0e852a2
<|MERGE_RESOLUTION|>--- conflicted
+++ resolved
@@ -12,9 +12,6 @@
 4. Santiago Ruiz
 5. Joep van den Bogaert
 6. Christianne Wisse
-<<<<<<< HEAD
-7. Kristina Arsova
-=======
 7. Yuliyan Stoyanov
 8. Juan Manuel Ortiz
->>>>>>> d0e852a2
+9. Kristina Arsova
