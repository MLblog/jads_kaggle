import pandas as pd
import numpy as np
import nltk
from sklearn.feature_extraction.text import TfidfVectorizer
from sklearn.decomposition import TruncatedSVD
from gensim import corpora, models

from utils import timing, save_sparse_csr, load_sparse_csr
import os


def check_compatibility(f):
    """
    Decorator to assert that a preprocessing function returns compatible train and test sets.
    Specifically it asserts than the number of columns is equal for both sets.

    :param f: The preprocessing function
    :return: The preprocessed train and test sets
    """
    def wrap(*args, **kwargs):
        train, test = f(*args, **kwargs)
        assert(train.shape[1] == test.shape[1])
        return train, test
    return wrap


def remove_numbers(train, test):
    """Removes numbers - who would have guessed!"""
    def remove_numbers_helper(s):
        return s.apply(lambda s: ''.join([i for i in s if not i.isdigit()]))

    train["comment_text"] = remove_numbers_helper(train["comment_text"])
    test["comment_text"] = remove_numbers_helper(test["comment_text"])
    return train, test


@check_compatibility
@timing
def gensim_preprocess(train, test, model_type='lsi', num_topics=500,
                      use_own_tfidf=False, force_compute=False, report_progress=False,
                      data_dir='data/', **tfidf_params):

    """Use topic modeling to create a dense matrix representation of the input text.

    Notes
    -----
    In many cases I create artifacts (corpora, tfidf representations etc.) for:
        1. Training set
        2. Test set
        3. Their concatenation

    The concatenation is used to create the models, i.e compute embeddings since the labels are not needed in this unsupervised stage.
    The first two are used for the training and evaluation/submission stages accordingly.

    Parameters
    ----------
    :param train: The training set as a pd.Dataframe including the free text column "comment_text".
    :param test: The test set as a pd.Dataframe including the free text column "comment_text".
    :param model: Dimensionality reduction model to be used, can be 'lsi', 'lda' for now (more might be added later).
    :param num_topics: Number of columns (features) in the output matrices.
    :use_own_tfidf: If true, our own version of tfidf will be used with **tfidf_params passed to it
    :force_compute: If True we will not even try to load but instead compute everything. Set it if you want to try
                    different parameters.
    :report_progress: If True, progress will be reported when each computationally expensive step is starting.
    :data_dir: Path to the base data directory. Used to call this method from anywhere.
               For example a notebook would provide `data_dir='../data'`
    :**tfidf_params: Key-Value parameters passed to our own `tf_idf` implementation.
                     Only used if `use_own_tfidf` is set to True.

    Returns
    -------
    :return: (train, test) datasets as 2D np.ndarrays of shape (num_comments, `num_topics`)
    """

    # Folder where gensim models and data will be saved to and loaded from.
    gensim_dir = data_dir + 'gensim/'

    def progress(msg):
        """Helper to conditionally print progress messages to std:out."""
        if report_progress:
            print(msg)

    if force_compute:
        progress("This is gonna take a while mate, grab a coffee/beer. Actually you might wanna take a walk as well. Or a nap :D")

    train_text = train["comment_text"].tolist()
    test_text = test["comment_text"].tolist()

    # Tokenize
    def safe_tokenize(comment):
        """Wrap `nltk.word_tokenize` but also handle corrupted input."""
        try:
            return nltk.word_tokenize(comment)
        except TypeError:
            return ["UNKNOWN"]

    progress("Tokenizing text, this will take a while...")
    train_texts = [safe_tokenize(comment) for comment in train_text]
    test_texts = [safe_tokenize(comment) for comment in test_text]

    dictionary = corpora.Dictionary(train_texts + test_texts)

    # Lets create the TF-IDF representation needed for the dimensionality reduction models.
    if use_own_tfidf:
        # Untested yet but I hope it works. I mean, why wouldn't it right?
        progress("Using our own version of TF-IDF, this will take a while...")
        train_tfidf, test_tfidf, whole_tfidf = tf_idf(train, test, **tfidf_params)

    else:
        # Use gensims TFIDF model - Tested while under the influence of 10 beers.
        # I code well when drunk though so no worries.

        # Read or create the corpus
        try:
            # Hack to redirect to the exception handler - yes I know its bad but I like it mmmkay?
            if force_compute:
                raise FileNotFoundError
            train_corpus = corpora.MmCorpus(gensim_dir + 'training_corpus.mm')
            test_corpus = corpora.MmCorpus(gensim_dir + 'test_corpus.mm')
            whole_corpus = corpora.MmCorpus(gensim_dir + 'whole_corpus')
        except FileNotFoundError:
            progress("Creating the gensim corpora, this will take a while...")
            train_corpus = [dictionary.doc2bow(comment) for comment in train_texts]
            test_corpus = [dictionary.doc2bow(comment) for comment in test_texts]
            whole_corpus = [dictionary.doc2bow(comment) for comment in train_texts + test_texts]
            corpora.MmCorpus.serialize(gensim_dir + 'training_corpus.mm', train_corpus)
            corpora.MmCorpus.serialize(gensim_dir + 'test_corpus.mm', test_corpus)
            corpora.MmCorpus.serialize(gensim_dir + 'whole_corpus.mm', whole_corpus)

        progress("Using gensim's implementation of TF-IDF, this will take a while...")
        tfidf_model = models.TfidfModel(whole_corpus)
        train_tfidf = tfidf_model[train_corpus]
        test_tfidf = tfidf_model[test_corpus]
        whole_tfidf = tfidf_model[train_corpus + test_corpus]

    # Feed the TF-IDF representation to the dimensionality reduction model - this is slow so try to load it first.
    if model_type == 'lsi':
        try:
            # Hack to redirect to the exception handler - yes I know its bad but I like it mmmkay?
            if force_compute:
                raise FileNotFoundError
            model = models.LsiModel.load(gensim_dir + 'lsi.model')
        except FileNotFoundError:
            progress("Creating the LSI model, this will take a while...")
            model = models.LsiModel(whole_tfidf, id2word=dictionary, num_topics=num_topics)
            model.save(gensim_dir + 'lsi.model')

    elif model_type == 'lda':
        try:
            # Hack to redirect to the exception handler - yes I know its bad but I like it mmmkay?
            if force_compute:
                raise FileNotFoundError
            model = models.LdaModel.load('data/lda.model')
        except FileNotFoundError:
            progress("Creating the LDA model, this will take a while...")
            model = models.LdaModel(whole_tfidf, id2word=dictionary, num_topics=num_topics)
            model.save(gensim_dir + 'lda.model')

    else:
        raise ValueError("Only 'lda' and 'lsi' models are supported, you passed {}".format(model_type))

    train = model[train_tfidf]
    test = model[test_tfidf]

    # Transform into a 2D array format.
    print("Reformatting output to a 2D array, this will take a while...")
    values = np.vectorize(lambda x: x[1])
    return values(np.array(train)), values(np.array(test))


@check_compatibility
@timing
<<<<<<< HEAD
def tf_idf(train, test, params=None, remove_numbers_function=True, debug=False, stemming=True, lemmatization=False):
=======
def truncatedsvd_preprocess(train, test, num_topics=500, report_progress=False,
                            use_own_tfidf=True, data_dir='data/', save=False, **tfidf_params):

    """ Use Latent Semantic Analysis (LSA/LSI) to obtain a dense matrix representation of the input text.

    Parameters
    ----------
    :param train: The training set as a pd.Dataframe including the free text column "comment_text".
    :param test: The test set as a pd.Dataframe including the free text column "comment_text".
    :param num_topics: Number of columns (features) in the output matrices.
    :report_progress: If True, progress will be reported when each computationally expensive step is starting.
    :use_own_tfidf: If True, uses our own implementation of tfidf.
    :data_dir: Path to the base data directory. Used to call this method from anywhere.
               For example a notebook would provide `data_dir='../data'`

    Returns
    -------
    :return: (train, test) datasets as 2D np.ndarrays of shape (num_comments, `num_topics`)
    """

    def progress(msg):
        """Helper to conditionally print progress messages to std:out."""
        if report_progress:
            print(msg)

    # create lists of comments/strings
    train_text = train["comment_text"].tolist()
    test_text = test["comment_text"].tolist()
    all_text = train_text + test_text

    # create the TF-IDF representation needed for dimensionality reduction.
    if use_own_tfidf:
        # Untested yet but I hope it works. I mean, why wouldn't it right?
        progress("Using our own version of TF-IDF, this will take a while...")
        train_tfidf, test_tfidf, whole_tfidf = tf_idf(train, test, **tfidf_params)

    else:
        # use sklearn's TF-IDF in combination with NLTK's tokenizer
        progress("Creating TF-IDF model and representations..")
        tfidf_model = TfidfVectorizer(input='content',
                                      encoding='utf-8',
                                      decode_error='strict',
                                      lowercase=True,
                                      tokenizer=nltk.word_tokenize,
                                      analyzer='word',
                                      stop_words=None)

        tfidf_model.fit(all_text)
        train_tfidf = tfidf_model.transform(train_text)
        test_tfidf = tfidf_model.transform(test_text)
        whole_tfidf = tfidf_model.transform(all_text)

    # Feed the TF-IDF representation to the dimensionality reduction model.
    progress("Fitting SVD to all data..")
    svd = TruncatedSVD(n_components=num_topics, n_iter=7)
    svd.fit(whole_tfidf)

    progress("Transforming train and test sets..")
    x_train = svd.transform(train_tfidf)
    x_test = svd.transform(test_tfidf)

    # save and return data
    x_train = pd.DataFrame(x_train)
    x_test = pd.DataFrame(x_test)

    if save:
        x_train.to_csv(data_dir+"train_"+str(int(num_topics))+".csv")
        x_test.to_csv(data_dir+"test_"+str(int(num_topics))+".csv")

    progress("Dimensionality reduction completed.")
    return x_train, x_test


@timing
def tf_idf(train, test, params=None, remove_numbers_function=True, debug=False):
>>>>>>> e0bcbad8
    """
    Performs preprocessing of the data set and tokenization
    Each input is numpy array:
    train: Text to train the model
    test: test to test the model
    params: None by default. It is use to define parameters of the tf_idf model
    remove_numbers_function: True if removing numbers is desired

    Returns:
    train: train set in sparce marix form
    test: test set in sparce matrix form
    """
    train["comment_text"].fillna("unknown", inplace=True)
    test["comment_text"].fillna("unknown", inplace=True)

    if remove_numbers_function:
        train, test = remove_numbers(train, test)

    if stemming:
        def tokenizer(s):
            stemmer = nltk.stem.PorterStemmer()
            tokens = nltk.word_tokenize(s)
            stems = []
            for item in tokens:
                try:
                    stems.append(stemmer.stem(item))
                except RecursionError:
                    stems.append('Big_word')
            return stems
    elif lemmatization:
        def tokenizer(s):
            lemmatizer = nltk.stem.WordNetLemmatizer()
            lem = []
            for item, tag in nltk.pos_tag(nltk.word_tokenize(s)):
                if tag.startswith("NN"):
                    try:
                        lem.append(lemmatizer.lemmatize(item, pos='n'))
                    except RecursionError:
                        lem.append('Big_word')
                elif tag.startswith('VB'):
                    try:
                        lem.append(lemmatizer.lemmatize(item, pos='v'))
                    except RecursionError:
                        lem.append('Big_word')
                elif tag.startswith('JJ'):
                    try:
                        lem.append(lemmatizer.lemmatize(item, pos='a'))
                    except RecursionError:
                        lem.append('Big_word')
                elif tag.startswith('R'):
                    try:
                        lem.append(lemmatizer.lemmatize(item, pos='r'))
                    except RecursionError:
                        lem.append('Big_word')
                else:
                    try:
                        lem.append(lemmatizer.lemmatize(item))
                    except RecursionError:
                        lem.append('Big_word')
            return lem
    elif lemmatization + stemming == 2:
        raise ValueError("It is not possible to apply both stemming and lemmatization. Please choose one of them.")
    else:
        def tokenizer(s):
            try:
                return nltk.word_tokenize(s)
            except TypeError:
                return ["UNKNOWN"]

    if not params:
        params = {
            "ngram_range": (1, 2),
            "tokenizer": tokenizer,
            "min_df": 0.0001,
            "max_df": 0.995,
            "strip_accents": 'unicode',
            "use_idf": 1,
            "smooth_idf": 1,
            "sublinear_tf": 1
        }
    vec = TfidfVectorizer(**params)

    all_text = train["comment_text"].tolist()+test["comment_text"].tolist()
    whole = vec.fit_transform(all_text)
    train = vec.transform(train["comment_text"])
    test = vec.transform(test["comment_text"])

    if debug:
        print("Removing these tokens:\n{}".format(vec.stop_words_))

    return train, test, whole


def get_sparse_matrix(train=None, test=None, params=None, remove_numbers_function=True, debug=True, save=False,
                      load=True, data_dir="data", stemming=True, lemmatization=False):
    """
    Get sparse matrix form of the train and test set

    Parameters
    -------------------------
    Each input is numpy array:
    train, test, params: See the documentation of tf_idf function
    save: To save the train and test sprse matrices on . npz format
    load: To load the train and test sprse matrices from your local machine
    data_dir: Specify the ro specifi the data directory where the matrices are saved

    Returns:
    --------------------------
    train: train set in sparce marix form
    test: test set in sparce matrix form

    Example
    -------
        >>> train = pd.read_csv("data/train.csv")
        >>> test = pd.read_csv("data/test.csv")
        >>> # to create and save the train and test set
        >>> train_sparse, test_sparse = get_sparse_matrix(train, test, params=None, remove_numbers_function=True, debug=True, save=True, load=False)
        >>> # to load the sparse matrices from your local machine
        >>> train, test = get_sparse_matrix(load=True)

    """
    base_dir = data_dir + '/output/'

    if not os.path.exists(base_dir):
        os.makedirs(base_dir)

    name_train = base_dir + 'sparce_train.npz'
    name_test = base_dir + 'sparce_test.npz'

    if load:
        if os.path.exists(name_train) and os.path.exists(name_test):
            train, test = load_sparse_csr(name_train), load_sparse_csr(name_test)
        else:
            raise ValueError("You asked to load the features but they were not found"
                             + "at the specified location: \n{}\n{}".format(name_train, name_test))

    else:
        print('Computing the sparse matrixes, this will take a while...!')
<<<<<<< HEAD
        train, test = tf_idf(train, test, params, remove_numbers_function, debug, stemming, lemmatization)
=======
        train, test, _ = tf_idf(train, test, params, remove_numbers_function, debug)
>>>>>>> e0bcbad8

    if save:
        print('Saving train file as {}'.format(name_train))
        save_sparse_csr(name_train, train)
        print('Saving test file as {}'.format(name_test))
        save_sparse_csr(name_test, test)

    return train, test


if __name__ == "__main__":
    train = pd.read_csv("data/train.csv")
    test = pd.read_csv("data/test.csv")
    train, test = get_sparse_matrix(train, test, params=None, remove_numbers_function=True, debug=True, save=True, load=False)<|MERGE_RESOLUTION|>--- conflicted
+++ resolved
@@ -170,9 +170,6 @@
 
 @check_compatibility
 @timing
-<<<<<<< HEAD
-def tf_idf(train, test, params=None, remove_numbers_function=True, debug=False, stemming=True, lemmatization=False):
-=======
 def truncatedsvd_preprocess(train, test, num_topics=500, report_progress=False,
                             use_own_tfidf=True, data_dir='data/', save=False, **tfidf_params):
 
@@ -247,8 +244,7 @@
 
 
 @timing
-def tf_idf(train, test, params=None, remove_numbers_function=True, debug=False):
->>>>>>> e0bcbad8
+def tf_idf(train, test, params=None, remove_numbers_function=True, debug=False, stemming=True, lemmatization=False):
     """
     Performs preprocessing of the data set and tokenization
     Each input is numpy array:
@@ -266,7 +262,9 @@
 
     if remove_numbers_function:
         train, test = remove_numbers(train, test)
-
+        
+    if lemmatization + stemming == 2:
+        raise ValueError("It is not possible to apply both stemming and lemmatization. Please choose one of them.")
     if stemming:
         def tokenizer(s):
             stemmer = nltk.stem.PorterStemmer()
@@ -309,8 +307,6 @@
                     except RecursionError:
                         lem.append('Big_word')
             return lem
-    elif lemmatization + stemming == 2:
-        raise ValueError("It is not possible to apply both stemming and lemmatization. Please choose one of them.")
     else:
         def tokenizer(s):
             try:
@@ -331,7 +327,7 @@
         }
     vec = TfidfVectorizer(**params)
 
-    all_text = train["comment_text"].tolist()+test["comment_text"].tolist()
+    all_text = train["comment_text"].tolist() + test["comment_text"].tolist()
     whole = vec.fit_transform(all_text)
     train = vec.transform(train["comment_text"])
     test = vec.transform(test["comment_text"])
@@ -384,14 +380,9 @@
         else:
             raise ValueError("You asked to load the features but they were not found"
                              + "at the specified location: \n{}\n{}".format(name_train, name_test))
-
     else:
         print('Computing the sparse matrixes, this will take a while...!')
-<<<<<<< HEAD
-        train, test = tf_idf(train, test, params, remove_numbers_function, debug, stemming, lemmatization)
-=======
-        train, test, _ = tf_idf(train, test, params, remove_numbers_function, debug)
->>>>>>> e0bcbad8
+        train, test, _ = tf_idf(train, test, params, remove_numbers_function, debug, stemming, lemmatization)
 
     if save:
         print('Saving train file as {}'.format(name_train))
