import re
import string
import pandas as pd
import numpy as np
import nltk
from sklearn.feature_extraction.text import TfidfVectorizer
<<<<<<< HEAD
from gensim import corpora, models, similarities, Dictionary

from utils import timing
=======
from utils import timing, save_sparse_csr, load_sparse_csr
import os
>>>>>>> 5a01853f


def check_compatibility(f):
    """
    Decorator to assert that a preprocessing function returns compatible train and test sets.
    Specifically it asserts than the number of columns is equal for both sets.

    :param f: The preprocessing function
    :return: The preprocessed train and test sets
    """
    def wrap(*args, **kwargs):
        train, test = f(*args, **kwargs)
        assert(train.shape[1] == test.shape[1])
        return train, test
    return wrap


def remove_numbers(train, test):
    def remove_numbers_helper(s):
        return s.apply(lambda s: ''.join([i for i in s if not i.isdigit()]))

    train["comment_text"] = remove_numbers_helper(train["comment_text"])
    test["comment_text"] = remove_numbers_helper(test["comment_text"])
    return train, test

def _gensim_preprocess(df, params=None):


@check_compatibility
@timing
def gensim_preprocess(train, test, params=None):
    train_text = train["comment_text"].tolist()
    test_text = test["comment_text"].tolist()

    # Tokenize
    train_texts = [nltk.tokenize(comment) for comment in train_text]
    test_texts = [nltk.tokenize(comment) for comment in test_text]

    # Read or create the dictionary
    try:
        dictionary = corpora.Dictionary.load('data/dictionary.dict')
    except FileNotFoundError:
        dictionary = corpora.Dictionary(train_texts)
        dictionary.save('../data/dictionary.dict')

    # Read or create the corpus
    try:
        training_corpus = corpora.MmCorpus('data/training_corpus.mm')
        test_corpus = corpora.MmCorpus('data/test.mm')
    except FileNotFoundError:
        training_corpus = [dictionary.doc2bow(comment) for comment in train_texts]
        test_corpus = [dictionary.doc2bow(comment) for comment in test_texts]
        corpora.MmCorpus.serialize('../data/training_corpus.mm', training_corpus)
        corpora.MmCorpus.serialize('../data/test_corpus.mm', test_corpus)

    # Get the TF-IDF transformation of the training set
    tfidf = models.TfidfModel(corpus)
    corpus_tfidf = tfidf[corpus]

    # Apply dimensionality reduction using LSI to the TF-IDF corpus
    lsi = models.LsiModel(corpus_tfidf, id2word=dictionary, num_topics=500)
    corpus_lsi = lsi[corpus_tfidf]

    # Transform into a 2D array format.
    values = np.vectorize(lambda x: x[1])
    return values(np.array(corpus_lsi))







@check_compatibility
@timing
def tf_idf(train, test, params=None, remove_numbers_function=True, debug=False):
    """
    Performs Pre_procesing of the data set and tokenization
    Each input is numpy array:
    train: Text to train the model
    test: test to test the model
    params: None by default. It is use to define parameters of the tf_idf model
    remove_numbers_function: True if removing numbers is desired

    Returns:
    train: train set in sparce marix form
    test: test set in sparce matrix form
    """
    train["comment_text"].fillna("unknown", inplace=True)
    test["comment_text"].fillna("unknown", inplace=True)

    if remove_numbers_function:
        train, test = remove_numbers(train, test)

    re_tok = re.compile(f'([{string.punctuation}“”¨«»®´·º½¾¿¡§£₤‘’])')

    def tokenizer(s): return re_tok.sub(r' \1 ', s).split()

    if not params:
        params = {
            "ngram_range": (1, 2),
            "tokenizer": tokenizer,
            "min_df": 0.0001,
            "max_df": 0.995,
            "strip_accents": 'unicode',
            "use_idf": 1,
            "smooth_idf": 1,
            "sublinear_tf": 1
        }
    vec = TfidfVectorizer(**params)

    train = vec.fit_transform(train["comment_text"])
    test = vec.transform(test["comment_text"])

    if debug:
        print("Removing these tokens:\n{}".format(vec.stop_words_))

    return train, test


def get_sparse_matrix(train=None, test=None, params=None, remove_numbers_function=True, debug=True, save=False, load=True, data_dir="data"):
    """
    Get sparse matrix form of the train and test set

    Parameters
    -------------------------
    Each input is numpy array:
    train, test, params: See the documentation of tf_idf function
    save: To save the train and test sprse matrices on . npz format
    load: To load the train and test sprse matrices from your local machine
    data_dir: Specify the ro specifi the data directory where the matrices are saved

    Returns:
    --------------------------
    train: train set in sparce marix form
    test: test set in sparce matrix form

    Example
    -------
        >>> train = pd.read_csv("data/train.csv")
        >>> test = pd.read_csv("data/test.csv")
        >>> # to create and save the train and test set
        >>> train_sparse, test_sparse = get_sparse_matrix(train, test, params=None, remove_numbers_function=True, debug=True, save=True, load=False)
        >>> # to load the sparse matrices from your local machine
        >>> train, test = get_sparse_matrix(load=True)
    """
    base_dir = data_dir + '/output/'

    if not os.path.exists(base_dir):
        os.makedirs(base_dir)

    name_train = base_dir + 'sparce_train.npz'
    name_test = base_dir + 'sparce_test.npz'

    if load:
        if os.path.exists(name_train) and os.path.exists(name_test):
            train, test = load_sparse_csr(name_train), load_sparse_csr(name_test)
        else:
            raise ValueError("You asked to load the features but they were not found"
                             + "at the specified location: \n{}\n{}".format(name_train, name_test))

    else:
        print('Computing the sparse matrixes, this will take a while...!')
        train, test = tf_idf(train, test, params, remove_numbers_function, debug)

    if save:
        print('Saving train file as {}'.format(name_train))
        save_sparse_csr(name_train, train)
        print('Saving test file as {}'.format(name_test))
        save_sparse_csr(name_test, test)

    return train, test


if __name__ == "__main__":
    train = pd.read_csv("data/train.csv")
    test = pd.read_csv("data/test.csv")
    get_sparse_matrix(train, test, params=None, remove_numbers_function=True, debug=True, save=True, load=False)
    # train, test = get_sparse_matrix(load=True)<|MERGE_RESOLUTION|>--- conflicted
+++ resolved
@@ -4,14 +4,10 @@
 import numpy as np
 import nltk
 from sklearn.feature_extraction.text import TfidfVectorizer
-<<<<<<< HEAD
 from gensim import corpora, models, similarities, Dictionary
 
-from utils import timing
-=======
 from utils import timing, save_sparse_csr, load_sparse_csr
 import os
->>>>>>> 5a01853f
 
 
 def check_compatibility(f):
@@ -78,11 +74,6 @@
     # Transform into a 2D array format.
     values = np.vectorize(lambda x: x[1])
     return values(np.array(corpus_lsi))
-
-
-
-
-
 
 
 @check_compatibility
@@ -157,6 +148,7 @@
         >>> train_sparse, test_sparse = get_sparse_matrix(train, test, params=None, remove_numbers_function=True, debug=True, save=True, load=False)
         >>> # to load the sparse matrices from your local machine
         >>> train, test = get_sparse_matrix(load=True)
+        
     """
     base_dir = data_dir + '/output/'
 
@@ -189,5 +181,4 @@
 if __name__ == "__main__":
     train = pd.read_csv("data/train.csv")
     test = pd.read_csv("data/test.csv")
-    get_sparse_matrix(train, test, params=None, remove_numbers_function=True, debug=True, save=True, load=False)
-    # train, test = get_sparse_matrix(load=True)+    train, test = get_sparse_matrix(train, test, params=None, remove_numbers_function=True, debug=True, save=True, load=False)